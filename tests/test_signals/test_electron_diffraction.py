--- conflicted
+++ resolved
@@ -203,13 +203,9 @@
             [[5., 4., 3., 2., 0.],
              [1., 0.5, 0.125, 0.25, 0.]]
         ))])
-<<<<<<< HEAD
 
     def test_radial_profile(self, diffraction_pattern_for_radial, expected,
                             mask_for_radial, expected_mask):
-=======
-    def test_radial_profile(self, diffraction_pattern_for_radial, expected):
->>>>>>> b04f27aa
         rp = diffraction_pattern_for_radial.get_radial_profile()
         rp_mask = diffraction_pattern_for_radial.get_radial_profile(
                                                     mask = mask_for_radial)
