--- conflicted
+++ resolved
@@ -92,15 +92,12 @@
     structures : list of diffpy.structure.Structure objects.
         A list of diffpy.structure.Structure objects describing the atomic
         structure associated with each phase in the library.
-<<<<<<< HEAD
-=======
     diffraction_generator : DiffractionGenerator
         Diffraction generator used to generate this library.
     reciprocal_radius : float
         Maximum g-vector magnitude for peaks in the library.
     with_direct_beam : bool
         Whether the direct beam included in the library or not.
->>>>>>> fc543448
 
     """
 
