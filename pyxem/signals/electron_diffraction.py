# -*- coding: utf-8 -*-
# Copyright 2017-2018 The pyXem developers
#
# This file is part of pyXem.
#
# pyXem is free software: you can redistribute it and/or modify
# it under the terms of the GNU General Public License as published by
# the Free Software Foundation, either version 3 of the License, or
# (at your option) any later version.
#
# pyXem is distributed in the hope that it will be useful,
# but WITHOUT ANY WARRANTY; without even the implied warranty of
# MERCHANTABILITY or FITNESS FOR A PARTICULAR PURPOSE.  See the
# GNU General Public License for more details.
#
# You should have received a copy of the GNU General Public License
# along with pyXem.  If not, see <http://www.gnu.org/licenses/>.
"""Signal class for Electron Diffraction data.


"""
import numpy as np

from hyperspy.api import interactive
from hyperspy.signals import Signal1D, Signal2D, BaseSignal

from pyxem.signals.diffraction_profile import ElectronDiffractionProfile
from pyxem.signals.diffraction_vectors import DiffractionVectors

from pyxem.utils.expt_utils import *
from pyxem.utils.peakfinders2D import *
from pyxem.utils import peakfinder2D_gui
from warnings import warn


class ElectronDiffraction(Signal2D):
    _signal_type = "electron_diffraction"

    def __init__(self, *args, **kwargs):
        Signal2D.__init__(self, *args, **kwargs)
        # Set default attributes
        if 'Acquisition_instrument' in self.metadata.as_dictionary():
            if 'SEM' in self.metadata.as_dictionary()['Acquisition_instrument']:
                self.metadata.set_item(
                    "Acquisition_instrument.TEM",
                    self.metadata.Acquisition_instrument.SEM)
                del self.metadata.Acquisition_instrument.SEM
        self.decomposition.__func__.__doc__ = BaseSignal.decomposition.__doc__

    def set_experimental_parameters(self,
                                    accelerating_voltage=None,
                                    camera_length=None,
                                    scan_rotation=None,
                                    convergence_angle=None,
                                    rocking_angle=None,
                                    rocking_frequency=None,
                                    exposure_time=None):
        """Set experimental parameters in metadata.

        Parameters
        ----------
        accelerating_voltage : float
            Accelerating voltage in kV
        camera_length: float
            Camera length in cm
        scan_rotation : float
            Scan rotation in degrees
        convergence_angle : float
            Convergence angle in mrad
        rocking_angle : float
            Beam rocking angle in mrad
        rocking_frequency : float
            Beam rocking frequency in Hz
        exposure_time : float
            Exposure time in ms.
        """
        md = self.metadata

        if accelerating_voltage is not None:
            md.set_item("Acquisition_instrument.TEM.accelerating_voltage",
                        accelerating_voltage)
        if camera_length is not None:
            md.set_item(
                "Acquisition_instrument.TEM.Detector.Diffraction.camera_length",
                camera_length)
        if scan_rotation is not None:
            md.set_item("Acquisition_instrument.TEM.scan_rotation",
                        scan_rotation)
        if convergence_angle is not None:
            md.set_item("Acquisition_instrument.TEM.convergence_angle",
                        convergence_angle)
        if rocking_angle is not None:
            md.set_item("Acquisition_instrument.TEM.rocking_angle",
                        rocking_angle)
        if rocking_frequency is not None:
            md.set_item("Acquisition_instrument.TEM.rocking_frequency",
                        rocking_frequency)
        if exposure_time is not None:
            md.set_item(
                "Acquisition_instrument.TEM.Detector.Diffraction.exposure_time",
                exposure_time)

    def set_diffraction_calibration(self, calibration, center=None):
        """Set diffraction pattern pixel size in reciprocal Angstroms and origin
        location.

        Parameters
        ----------
        calibration : float
            Diffraction pattern calibration in reciprocal Angstroms per pixel.
        center : tuple
            Position of the direct beam center, in pixels. If None the center of
            the data array is assumed to be the center of the pattern.
        """
        if center is None:
            center = np.array(self.axes_manager.signal_shape) / 2 * calibration

        dx = self.axes_manager.signal_axes[0]
        dy = self.axes_manager.signal_axes[1]

        dx.name = 'dx'
        dx.scale = calibration
        dx.offset = -center[0]
        dx.units = '$A^{-1}$'

        dy.name = 'dy'
        dy.scale = calibration
        dy.offset = -center[1]
        dy.units = '$A^{-1}$'

    def set_scan_calibration(self, calibration):
        """Set scan pixel size in nanometres.

        Parameters
        ----------
        calibration: float
            Scan calibration in nanometres per pixel.
        """
        x = self.axes_manager.navigation_axes[0]
        y = self.axes_manager.navigation_axes[1]

        x.name = 'x'
        x.scale = calibration
        x.units = 'nm'

        y.name = 'y'
        y.scale = calibration
        y.units = 'nm'

    def plot_interactive_virtual_image(self, roi, **kwargs):
        """Plots an interactive virtual image formed with a specified and
        adjustable roi.

        Parameters
        ----------
        roi: :obj:`hyperspy.roi.BaseInteractiveROI`
            Any interactive ROI detailed in HyperSpy.
        **kwargs:
            Keyword arguments to be passed to `ElectronDiffraction.plot`

        Examples
        --------
        .. code-block:: python

            import hyperspy.api as hs
            roi = hs.roi.CircleROI(0, 0, 0.2)
            data.plot_interactive_virtual_image(roi)

        """
        self.plot(**kwargs)
        roi.add_widget(self, axes=self.axes_manager.signal_axes)
        # Add the ROI to the appropriate signal axes.
        dark_field = roi.interactive(self, navigation_signal='same')
        dark_field_placeholder = \
            BaseSignal(np.zeros(self.axes_manager.navigation_shape[::-1]))
        # Create an output signal for the virtual dark-field calculation.
        dark_field_sum = interactive(
            # Create an interactive signal
            dark_field.sum,
            # Formed from the sum of the pixels in the dark-field signal
            event=dark_field.axes_manager.events.any_axis_changed,
            # That updates whenever the widget is moved
            axis=dark_field.axes_manager.signal_axes,
            out=dark_field_placeholder,
            # And outputs into the prepared placeholder.
        )
        dark_field_sum.axes_manager.update_axes_attributes_from(
            self.axes_manager.navigation_axes,
            ['scale', 'offset', 'units', 'name'])
        dark_field_sum.metadata.General.title = "Virtual Dark Field"
        # Set the parameters
        dark_field_sum.plot()  # Plot the result

    def get_virtual_image(self, roi):
        """Obtains a virtual image associated with a specified ROI.

        Parameters
        ----------
        roi: :obj:`hyperspy.roi.BaseInteractiveROI`
            Any interactive ROI detailed in HyperSpy.

        Returns
        -------
        dark_field_sum : :obj:`hyperspy.signals.BaseSignal`
            The virtual image signal associated with the specified roi.

        Examples
        --------
        .. code-block:: python

            import hyperspy.api as hs
            roi = hs.roi.CircleROI(0, 0, 0.2)
            data.get_virtual_image(roi)

        """
        dark_field = roi(self, axes=self.axes_manager.signal_axes)
        dark_field_sum = dark_field.sum(
            axis=dark_field.axes_manager.signal_axes
        )
        dark_field_sum.metadata.General.title = "Virtual Dark Field"
        vdfim = dark_field_sum.as_signal2D((0, 1))

        return vdfim

    def get_direct_beam_mask(self, radius):
        """Generate a signal mask for the direct beam.

        Parameters
        ----------
        radius : float
            Radius for the circular mask in pixel units.

        Return
        ------
        signal-mask : ndarray
            The mask of the direct beam
        """
        shape = self.axes_manager.signal_shape
        center = (shape[1] - 1) / 2, (shape[0] - 1) / 2

        signal_mask = Signal2D(circular_mask(shape=shape,
                                             radius=radius,
                                             center=center))

        return signal_mask

    def apply_affine_transformation(self,
                                    D,
                                    order=3,
                                    inplace=True,
                                    *args, **kwargs):
        """Correct geometric distortion by applying an affine transformation.

        Parameters
        ----------
        D : array
            3x3 np.array specifying the affine transform to be applied.
        inplace : bool
            If True (default), this signal is overwritten. Otherwise, returns a
            new signal.
        *args:
            Arguments to be passed to map().
        **kwargs:
            Keyword arguments to be passed to map().

        Returns
        -------
            ElectronDiffraction Signal containing the affine Transformed
            diffraction patterns.

        """
        return self.map(affine_transformation,
                        matrix=D,
                        order=order,
                        inplace=inplace,
                        *args, **kwargs)

    def apply_gain_normalisation(self,
                                 dark_reference,
                                 bright_reference,
                                 inplace=True,
                                 *args, **kwargs):
        """Apply gain normalization to experimentally acquired electron
        diffraction patterns.

        Parameters
        ----------
        dark_reference : ElectronDiffraction
            Dark reference image.
        bright_reference : DiffractionSignal
            Bright reference image.
        inplace : bool
            If True (default), this signal is overwritten. Otherwise, returns a
            new signal.
        *args:
            Arguments to be passed to map().
        **kwargs:
            Keyword arguments to be passed to map().

        """
        return self.map(gain_normalise,
                        dref=dark_reference,
                        bref=bright_reference,
                        inplace=inplace,
                        *args, **kwargs)

    def remove_deadpixels(self,
                          deadpixels,
                          deadvalue='average',
                          inplace=True,
                          progress_bar=True,
                          *args, **kwargs):
        """Remove deadpixels from experimentally acquired diffraction patterns.

        Parameters
        ----------
        deadpixels : ElectronDiffraction
            List
        deadvalue : string
            Specify how deadpixels should be treated. 'average' sets the dead
            pixel value to the average of adjacent pixels. 'nan' sets the dead
            pixel to nan
        inplace : bool
            If True (default), this signal is overwritten. Otherwise, returns a
            new signal.
        *args:
            Arguments to be passed to map().
        **kwargs:
            Keyword arguments to be passed to map().

        """
        return self.map(remove_dead,
                        deadpixels=deadpixels,
                        deadvalue=deadvalue,
                        inplace=inplace,
                        show_progressbar=progress_bar,
                        *args, **kwargs)

    def get_radial_profile(self, mask_array=None, inplace=False,
                           *args, **kwargs):
        """Return the radial profile of the diffraction pattern.

        Parameters
        ----------
        inplace : bool
            If True (default), this signal is overwritten. Otherwise, returns a
            new signal.
        *args:
            Arguments to be passed to map().
        **kwargs:
            Keyword arguments to be passed to map().

        Returns
        -------
        radial_profile: :obj:`hyperspy.signals.Signal1D`
            The radial average profile of each diffraction pattern
            in the ElectronDiffraction signal as a Signal1D.

        Parameters
        -------
        mask_array : optional array with the same dimensions as z
                Consists of 0s for excluded pixels and 1s for non-excluded pixels.
                The 0-pixels are excluded from the radial average.

        See also
        --------
        :func:`pyxem.utils.expt_utils.radial_average`

        Examples
        --------
        .. code-block:: python
            profiles = ed.get_radial_profile(mask_array=mask)
            profiles.plot()
        """
        radial_profiles = self.map(radial_average, mask=mask_array,
                                   inplace=inplace,
                                   *args, **kwargs)

        radial_profiles.axes_manager.signal_axes[0].offset = 0
        signal_axis = radial_profiles.axes_manager.signal_axes[0]

        rp = ElectronDiffractionProfile(radial_profiles.as_signal1D(signal_axis))
        num_nav_axes = len(self.axes_manager.navigation_axes)

        ax_x = rp.axes_manager.navigation_axes[0]
        ax_x.name = self.axes_manager.navigation_axes[0].name
        ax_x.scale = self.axes_manager.navigation_axes[0].scale
        ax_x.units = self.axes_manager.navigation_axes[0].units
        if num_nav_axes == 2:
            ax_y = rp.axes_manager.navigation_axes[1]
            ax_y.name = self.axes_manager.navigation_axes[1].name
            ax_y.units = self.axes_manager.navigation_axes[1].units
            ax_y.scale = self.axes_manager.navigation_axes[1].scale

        rp_axis = rp.axes_manager.signal_axes[0]
        rp_axis.name = 'k'
        rp_axis.scale = self.axes_manager.signal_axes[0].scale
        rp_axis.units = '$A^{-1}$'

        return rp

    def get_direct_beam_position(self, radius_start,
                                 radius_finish,
                                 *args, **kwargs):
        """Estimate the direct beam position in each experimentally acquired
        electron diffraction pattern.

        Parameters
        ----------
        radius_start : int
            The lower bound for the radius of the central disc to be used in the
            alignment.
        radius_finish : int
            The upper bounds for the radius of the central disc to be used in
            the alignment.
        *args:
            Arguments to be passed to map().
        **kwargs:
            Keyword arguments to be passed to map().

        Returns
        -------
        centers : ndarray
            Array containing the centers for each SED pattern.

        """
        shifts = self.map(find_beam_offset_cross_correlation,
                          radius_start=radius_start,
                          radius_finish=radius_finish,
                          inplace=False, *args, **kwargs)
        return shifts

    def center_direct_beam(self,
                           radius_start, radius_finish,
                           square_width=None,
                           *args, **kwargs):
        """Estimate the direct beam position in each experimentally acquired
        electron diffraction pattern and translate it to the center of the
        image square.

        Parameters
        ----------

        radius_start : int
            The lower bound for the radius of the central disc to be used in the
            alignment.
        radius_finish : int
            The upper bounds for the radius of the central disc to be used in
            the alignment.
        square_width  : int
            Half the side length of square that captures the direct beam in all
            scans. Means that the centering algorithm is stable against
            diffracted spots brighter than the direct beam.
        *args:
            Arguments to be passed to align2D().
        **kwargs:
            Keyword arguments to be passed to align2D().

        Returns
        -------
        Diffraction Pattern, centered.

        """
        nav_shape_x = self.data.shape[0]
        nav_shape_y = self.data.shape[1]
<<<<<<< HEAD
        origin_coordinates = np.array((self.data.shape[2]/2-0.5, self.data.shape[3]/2-0.5))

        if square_width is not None:
            min_index = np.int(origin_coordinates[0]-(0.5+square_width))
            max_index = np.int(origin_coordinates[0]+(1.5+square_width))
            #fails if non-square dp
            shifts = self.isig[min_index:max_index,min_index:max_index].get_direct_beam_position(radius_start,radius_finish,*args,**kwargs)
=======
        origin_coordinates = np.array((self.data.shape[2] / 2 - 0.5,
                                       self.data.shape[3] / 2 - 0.5))

        if square_width is not None:
            min_index = np.int(origin_coordinates[0] - (0.5 + square_width))
            # fails if non-square dp
            max_index = np.int(origin_coordinates[0] + (1.5 + square_width))
            shifts = self.isig[min_index:max_index, min_index:max_index].get_direct_beam_position(
                radius_start, radius_finish, *args, **kwargs)
>>>>>>> 4768f385
        else:
            shifts = self.get_direct_beam_position(radius_start, radius_finish,
                                                   *args, **kwargs)

        shifts = -1 * shifts.data
        shifts = shifts.reshape(nav_shape_x * nav_shape_y, 2)

        return self.align2D(shifts=shifts, crop=False, fill_value=0,
                            *args, **kwargs)

    def remove_background(self, method,
                          *args, **kwargs):
        """Perform background subtraction via multiple methods.

        Parameters
        ----------
        method : string
            Specify the method used to determine the direct beam position.

            * 'h-dome' -
            * 'gaussian_difference' - Uses a difference between two gaussian
                                convolutions to determine where the peaks are, and sets
                                all other pixels to 0.
            * 'median' - Use a median filter for background removal
            * 'reference_pattern' - Subtract a user-defined reference patterns
                from every diffraction pattern.

        sigma_min : int, float
            Standard deviation for the minimum gaussian convolution
            (gaussian_difference only)
        sigma_max : int, float
            Standard deviation for the maximum gaussian convolution
            (gaussian_difference only)
        footprint : int
            Size of the window that is convoluted with the array to determine
            the median. Should be large enough that it is about 3x as big as the
            size of the peaks (median only).
        implementation : 'scipy' or 'skimage'
            (median only) see expt_utils.subtract_background_median
            for details, if not selected 'scipy' is used
        bg : array
            Background array extracted from vacuum. (subtract_reference only)
        *args:
            Arguments to be passed to map().
        **kwargs:
            Keyword arguments to be passed to map().

        Returns
        -------
        bg_subtracted : :obj:`ElectronDiffraction`
            A copy of the data with the background subtracted. Be aware that
            this function will only return inplace.

        """
        if method == 'h-dome':
            scale = self.data.max()
            self.data = self.data / scale
            bg_subtracted = self.map(regional_filter,
                                     inplace=False, *args, **kwargs)
            bg_subtracted.map(filters.rank.mean, selem=square(3))
            bg_subtracted.data = bg_subtracted.data / bg_subtracted.data.max()

        elif method == 'gaussian_difference':
            bg_subtracted = self.map(subtract_background_dog,
                                     inplace=False, *args, **kwargs)

        elif method == 'median':
            if 'implementation' in kwargs.keys():
                if kwargs['implementation'] != 'scipy' and kwargs['implementation'] != 'skimage':
                    raise NotImplementedError(
                        "Unknown implementation `{}`".format(
                            kwargs['implementation']))

            bg_subtracted = self.map(subtract_background_median,
                                     inplace=False, *args, **kwargs)

        elif method == 'reference_pattern':
<<<<<<< HEAD
            bg_subtracted = self.map(subtract_reference,
                                     inplace=False, *args, **kwargs)
=======
            bg_subtracted = self.map(subtract_reference, inplace=False,
                                     *args, **kwargs)
>>>>>>> 4768f385

        else:
            raise NotImplementedError(
                "The method specified, '{}', is not implemented. See"
                "documentation for available implementations.".format(method))

        return bg_subtracted

    def decomposition(self, *args, **kwargs):
        """Decomposition with a choice of algorithms.

        Parameters
        ----------
        *args:
            Arguments to be passed to decomposition().
        **kwargs:
            Keyword arguments to be passed to decomposition().

        Returns
        -------
        The results are stored in self.learning_results. For a full description
        of parameters see :meth:`hyperspy.learn.mva.MVA.decomposition`

        """
        super(Signal2D, self).decomposition(*args, **kwargs)
        self.learning_results.loadings = np.nan_to_num(
            self.learning_results.loadings)

    def find_peaks(self, method, *args, **kwargs):
        """Find the position of diffraction peaks.

        Function to locate the positive peaks in an image using various, user
        specified, methods. Returns a structured array containing the peak
        positions.

        Parameters
        ---------
        method : str
            Select peak finding algorithm to implement. Available methods are:

            * 'zaefferer' - based on gradient thresholding and refinement
              by local region of interest optimisation
            * 'stat' - statistical approach requiring no free params.
            * 'laplacian_of_gaussians' - a blob finder implemented in
              `scikit-image` which uses the laplacian of Gaussian matrices
              approach.
            * 'difference_of_gaussians' - a blob finder implemented in
              `scikit-image` which uses the difference of Gaussian matrices
              approach.
            * 'xc' - A cross correlation peakfinder


        *args:
            Arguments to be passed to the peak finders.
        **kwargs:
            Keyword arguments to be passed to the peak finders.

        Returns
        -------
        peaks : DiffractionVectors
            A DiffractionVectors object with navigation dimensions identical to
            the original ElectronDiffraction object. Each signal is a BaseSignal
            object contiaining the diffraction vectors found at each navigation
            position, in calibrated units.

        """
        method_dict = {
            'zaefferer': find_peaks_zaefferer,
            'stat': find_peaks_stat,
            'laplacian_of_gaussians': find_peaks_log,
            'difference_of_gaussians': find_peaks_dog,
            'xc': find_peaks_xc
        }
        if method in method_dict:
            method = method_dict[method]
        else:
            raise NotImplementedError("The method `{}` is not implemented. "
                                      "See documentation for available "
                                      "implementations.".format(method))

        peaks = self.map(method, *args, **kwargs, inplace=False, ragged=True)
        peaks.map(peaks_as_gvectors,
                  center=np.array(self.axes_manager.signal_shape) / 2 - 0.5,
                  calibration=self.axes_manager.signal_axes[0].scale)
        peaks = DiffractionVectors(peaks)
        peaks.axes_manager.set_signal_dimension(0)

        # Set calibration to same as signal
        x = peaks.axes_manager.navigation_axes[0]
        y = peaks.axes_manager.navigation_axes[1]

        x.name = 'x'
        x.scale = self.axes_manager.navigation_axes[0].scale
        x.units = 'nm'

        y.name = 'y'
        y.scale = self.axes_manager.navigation_axes[1].scale
        y.units = 'nm'

        return peaks

    def find_peaks_interactive(self, disc_image=None, imshow_kwargs={}):
        """Find peaks using an interactive tool.

        Parameters
        ----------
        disc_image : numpy.array (default:None)
            see .utils.peakfinders2D.peak_finder_xc for details. If not
            given a warning will be raised.

        imshow_kwargs : (default:{})
            kwargs to be passed to internal imshow statements

        Notes
        -----
        Requires `ipywidgets` and `traitlets` to be installed.

        """
        if disc_image is None:
            warn("You have no specified a disc image, as such you will not be able to use the xc method in this session")

        peakfinder = peakfinder2D_gui.PeakFinderUIIPYW(
            disc_image=disc_image, imshow_kwargs=imshow_kwargs)
        peakfinder.interactive(self)<|MERGE_RESOLUTION|>--- conflicted
+++ resolved
@@ -463,15 +463,6 @@
         """
         nav_shape_x = self.data.shape[0]
         nav_shape_y = self.data.shape[1]
-<<<<<<< HEAD
-        origin_coordinates = np.array((self.data.shape[2]/2-0.5, self.data.shape[3]/2-0.5))
-
-        if square_width is not None:
-            min_index = np.int(origin_coordinates[0]-(0.5+square_width))
-            max_index = np.int(origin_coordinates[0]+(1.5+square_width))
-            #fails if non-square dp
-            shifts = self.isig[min_index:max_index,min_index:max_index].get_direct_beam_position(radius_start,radius_finish,*args,**kwargs)
-=======
         origin_coordinates = np.array((self.data.shape[2] / 2 - 0.5,
                                        self.data.shape[3] / 2 - 0.5))
 
@@ -481,7 +472,6 @@
             max_index = np.int(origin_coordinates[0] + (1.5 + square_width))
             shifts = self.isig[min_index:max_index, min_index:max_index].get_direct_beam_position(
                 radius_start, radius_finish, *args, **kwargs)
->>>>>>> 4768f385
         else:
             shifts = self.get_direct_beam_position(radius_start, radius_finish,
                                                    *args, **kwargs)
@@ -559,13 +549,8 @@
                                      inplace=False, *args, **kwargs)
 
         elif method == 'reference_pattern':
-<<<<<<< HEAD
-            bg_subtracted = self.map(subtract_reference,
-                                     inplace=False, *args, **kwargs)
-=======
             bg_subtracted = self.map(subtract_reference, inplace=False,
                                      *args, **kwargs)
->>>>>>> 4768f385
 
         else:
             raise NotImplementedError(
