# -*- coding: utf-8 -*-
# Copyright 2017-2019 The pyXem developers
#
# This file is part of pyXem.
#
# pyXem is free software: you can redistribute it and/or modify
# it under the terms of the GNU General Public License as published by
# the Free Software Foundation, either version 3 of the License, or
# (at your option) any later version.
#
# pyXem is distributed in the hope that it will be useful,
# but WITHOUT ANY WARRANTY; without even the implied warranty of
# MERCHANTABILITY or FITNESS FOR A PARTICULAR PURPOSE.  See the
# GNU General Public License for more details.
#
# You should have received a copy of the GNU General Public License
# along with pyXem.  If not, see <http://www.gnu.org/licenses/>.

import numpy as np
import scipy.ndimage as ndi
import pyxem as pxm  # for ElectronDiffraction2D

from scipy.ndimage.interpolation import shift
from scipy.optimize import curve_fit, minimize
from skimage import transform as tf
from skimage import morphology, filters
from skimage.morphology import square, opening
from skimage.filters import (threshold_sauvola, threshold_otsu)
from skimage.draw import ellipse_perimeter
from skimage.feature import register_translation
from scipy.optimize import curve_fit
from tqdm import tqdm


"""
This module contains utility functions for processing electron diffraction
patterns.
"""


def _index_coords(z, origin=None):
    """Creates x & y coords for the indicies in a numpy array.

    Parameters
    ----------
    z : np.array()
        Two-dimensional data array containing signal.
    origin : tuple
        (x,y) defaults to the center of the image. Specify origin=(0,0) to set
        the origin to the *top-left* corner of the image.

    Returns
    -------
    x, y : arrays
        Corrdinates for the indices of a numpy array.
    """
    ny, nx = z.shape[:2]
    if origin is None:
        origin_x, origin_y = nx // 2, ny // 2
    else:
        origin_x, origin_y = origin

    x, y = np.meshgrid(np.arange(float(nx)), np.arange(float(ny)))

    x -= origin_x
    y -= origin_y
    return x, y


def _cart2polar(x, y):
    """Transform Cartesian coordinates to polar coordinates.

    Parameters
    ----------
    x, y : floats or arrays
        Cartesian coordinates

    Returns
    -------
    r, theta : floats or arrays
        Polar coordinates

    """
    r = np.sqrt(x**2 + y**2)
    theta = -np.arctan2(y, x)  # θ = 0 horizontal, +ve = anticlockwise
    return r, theta


def _polar2cart(r, theta):
    """Transform polar coordinates to Cartesian coordinates.

    Parameters
    ----------
    r, theta : floats or arrays
        Polar coordinates

    Returns
    -------
    x, y : floats or arrays
        Cartesian coordinates
    """
    # +ve quadrant in bottom right corner when plotted
    x = r * np.cos(theta)
    y = -r * np.sin(theta)
    return x, y


def radial_average(z, mask=None):
    """Calculate the radial profile by azimuthal averaging about the center.

    Parameters
    ----------
    z : np.array()
        Two-dimensional data array containing signal.
    mask : np.array()
        Array with the same dimensions as z comprizing 0s for excluded pixels
        and 1s for non-excluded pixels.

    Returns
    -------
    radial_profile : np.array()
        One-dimensional radial profile of z.
    """
    # geometric shape work, not 0 indexing
    center = ((z.shape[0] / 2) - 0.5, (z.shape[1] / 2) - 0.5)

    y, x = np.indices(z.shape)
    r = np.sqrt((x - center[1])**2 + (y - center[0])**2)
    r = np.rint(r - 0.5).astype(np.int)
    # the subtraction of 0.5 gets the 0 in the correct place

    if mask is None:
        tbin = np.bincount(r.ravel(), z.ravel())
        nr = np.bincount(r.ravel())
    else:
        # the mask is applied on the z array.
        masked_array = z * mask
        tbin = np.bincount(r.ravel(), masked_array.ravel())
        nr = np.bincount(r.ravel(), mask.ravel())

    averaged = np.nan_to_num(tbin / nr)

    return averaged


def gain_normalise(z, dref, bref):
    """Apply gain normalization to experimentally acquired electron
    diffraction pattern.

    Parameters
    ----------
    z : np.array()
        Two-dimensional data array containing signal.
    dref : ElectronDiffraction2D
        Two-dimensional data array containing dark reference.
    bref : ElectronDiffraction2D
        Two-dimensional data array containing bright reference.

    Returns
    -------
    z1 : np.array()
        Two dimensional data array of gain normalized z.
    """
    return ((z - dref) / (bref - dref)) * np.mean((bref - dref))


def remove_dead(z, deadpixels, deadvalue="average", d=1):
    """Remove dead pixels from experimental electron diffraction patterns.

    Parameters
    ----------
    z : np.array()
        Two-dimensional data array containing signal.
    deadpixels : np.array()
        Array containing the array indices of dead pixels in the diffraction
        pattern.
    deadvalue : string
        Specify how deadpixels should be treated, options are;
            'average': takes the average of adjacent pixels
            'nan':  sets the dead pixel to nan

    Returns
    -------
    img : array
        Two-dimensional data array containing z with dead pixels removed.
    """
    z_bar = np.copy(z)
    if deadvalue == 'average':
        for (i, j) in deadpixels:
            neighbours = z[i - d:i + d + 1, j - d:j + d + 1].flatten()
            z_bar[i, j] = np.mean(neighbours)

    elif deadvalue == 'nan':
        for (i, j) in deadpixels:
            z_bar[i, j] = np.nan
    else:
        raise NotImplementedError("The method specified is not implemented. "
                                  "See documentation for available "
                                  "implementations.")

    return z_bar


def convert_affine_to_transform(D, shape):
    """ Converts an affine transform on a diffraction pattern to a suitable
    form for skimage.transform.warp()

    Parameters
    ----------
    D : np.array
        Affine transform to be applied
    shape : tuple
        Shape tuple in form (y,x) for the diffraction pattern

    Returns
    -------
    transformation : np.array
        3x3 numpy array of the transformation to be applied.

    """

    shift_x = (shape[1] - 1) / 2
    shift_y = (shape[0] - 1) / 2

    tf_shift = tf.SimilarityTransform(translation=[-shift_x, -shift_y])
    tf_shift_inv = tf.SimilarityTransform(translation=[shift_x, shift_y])

    # This defines the transform you want to perform
    distortion = tf.AffineTransform(matrix=D)

    # skimage transforms can be added like this, does matrix multiplication,
    # hence the need for the brackets. (Note tf.warp takes the inverse)
    transformation = (tf_shift + (distortion + tf_shift_inv)).inverse

    return transformation


def apply_transformation(z, transformation, keep_dtype, order=1, *args, **kwargs):
    """Apply a transformation to a 2-dimensional array.

    Parameters
    ----------
    z : np.array
        Array to be transformed
    transformation : np.array
        3x3 numpy array specifying the transformation to be applied.
    order : int
        Interpolation order.
    keep_dtype : bool
        If True dtype of returned object is that of z
    *args :
        To be passed to skimage.warp
    **kwargs :
        To be passed to skimage.warp

    Returns
    -------
    trans : array
        Affine transformed diffraction pattern.

    Notes
    -----
    Generally used in combination with pyxem.expt_utils.convert_affine_to_transform
    """
    if keep_dtype == False:
        trans = tf.warp(z, transformation,
                        order=order, *args, **kwargs)
    if keep_dtype == True:
        trans = tf.warp(z, transformation,
                        order=order, preserve_range=True, *args, **kwargs)
        trans = trans.astype(z.dtype)

    return trans


def regional_filter(z, h):
    """Perform a h-dome regional filtering of the an image for background
    subtraction.

    Parameters
    ----------
    h : float
        h-dome cutoff value.

    Returns
    -------
        h-dome subtracted image as np.array
    """
    seed = np.copy(z)
    seed = z - h
    mask = z
    dilated = morphology.reconstruction(seed, mask, method='dilation')

    return z - dilated


def subtract_background_dog(z, sigma_min, sigma_max):
    """Difference of gaussians method for background removal.

    Parameters
    ----------
    sigma_max : float
        Large gaussian blur sigma.
    sigma_min : float
        Small gaussian blur sigma.

    Returns
    -------
        Denoised diffraction pattern as np.array
    """
    blur_max = ndi.gaussian_filter(z, sigma_max)
    blur_min = ndi.gaussian_filter(z, sigma_min)

    return np.maximum(np.where(blur_min > blur_max, z, 0) - blur_max, 0)


def subtract_background_median(z, footprint=19, implementation='scipy'):
    """Remove background using a median filter.

    Parameters
    ----------
    footprint : int
        size of the window that is convoluted with the array to determine
        the median. Should be large enough that it is about 3x as big as the
        size of the peaks.
    implementation: str
        One of 'scipy', 'skimage'. Skimage is much faster, but it messes with
        the data format. The scipy implementation is safer, but slower.

    Returns
    -------
        Pattern with background subtracted as np.array
    """

    if implementation == 'scipy':
        bg_subtracted = z - ndi.median_filter(z, size=footprint)
    elif implementation == 'skimage':
        selem = morphology.square(footprint)
        # skimage only accepts input image as uint16
        bg_subtracted = z - filters.median(z.astype(np.uint16), selem).astype(z.dtype)

    return np.maximum(bg_subtracted, 0)


def subtract_reference(z, bg):
    """Subtracts background using a user-defined background pattern.

    Parameters
    ----------
    z : np.array()
        Two-dimensional data array containing signal.
    bg: array()
        User-defined diffraction pattern to be subtracted as background.

    Returns
    -------
    im : np.array()
        Two-dimensional data array containing signal with background removed.
    """
    im = z.astype(np.float64) - bg
    for i in range(0, z.shape[0]):
        for j in range(0, z.shape[1]):
            if im[i, j] < 0:
                im[i, j] = 0
    return im


def circular_mask(shape, radius, center=None):
    """Produces a mask of radius 'r' centered on 'center' of shape 'shape'.

    Parameters
    ----------
    shape : tuple
        The shape of the signal to be masked.
    radius : int
        The radius of the circular mask.
    center : tuple (optional)
        The center of the circular mask. Default: (0, 0)

    Returns
    -------
    mask : np.array()
        The circular mask.

    """
    l_x, l_y = shape
    x, y = center if center else (l_x / 2, l_y / 2)
    X, Y = np.ogrid[:l_x, :l_y]
    mask = (X - x) ** 2 + (Y - y) ** 2 < radius ** 2
    return mask


def reference_circle(coords, dimX, dimY, radius):
    """Draw the perimeter of an circle at a given position in the diffraction
    pattern (e.g. to provide a reference for finding the direct beam center).

    Parameters
    ----------
    coords : np.array size n,2
        size n,2 array of coordinates to draw the circle.
    dimX : int
        first dimension of the diffraction pattern (size)
    dimY : int
        second dimension of the diffraction pattern (size)
    radius : int
        radius of the circle to be drawn

    Returns
    -------
    img: np.array
        Array containing the circle at the position given in the coordinates.
    """
    img = np.zeros((dimX, dimY))

    for n in range(np.size(coords, 0)):
        rr, cc = ellipse_perimeter(coords[n, 0], coords[n, 1], radius, radius)
        img[rr, cc] = 1

    return img


def find_beam_offset_cross_correlation(z, radius_start=4, radius_finish=8):
    """Method to center the direct beam center by a cross-correlation algorithm.
    The shift is calculated relative to an circle perimeter. The circle can be
    refined across a range of radii during the centring procedure to improve
    performance in regions where the direct beam size changes,
    e.g. during sample thickness variation.

    Parameters
    ----------
    radius_start : int
        The lower bound for the radius of the central disc to be used in the
        alignment.
    radius_finish : int
        The upper bounds for the radius of the central disc to be used in the
        alignment.

    Returns
    -------
    shift: np.array
        np.array containing offset (from center) of the direct beam positon.
    """
    radiusList = np.arange(radius_start, radius_finish)
    errRecord = np.zeros_like(radiusList, dtype='single')
    origin = np.array([[round(np.size(z, axis=-2) / 2), round(np.size(z, axis=-1) / 2)]])

    for ind in np.arange(0, np.size(radiusList)):
        radius = radiusList[ind]
        ref = reference_circle(origin, np.size(z, axis=-2), np.size(z, axis=-1), radius)
        h0 = np.hanning(np.size(ref, 0))
        h1 = np.hanning(np.size(ref, 1))
        hann2d = np.sqrt(np.outer(h0, h1))
        ref = hann2d * ref
        im = hann2d * z
        shift, error, diffphase = register_translation(ref, im, 10)
        errRecord[ind] = error
        index_min = np.argmin(errRecord)

    ref = reference_circle(origin, np.size(z, axis=-2), np.size(z, axis=-1), radiusList[index_min])
    h0 = np.hanning(np.size(ref, 0))
    h1 = np.hanning(np.size(ref, 1))
    hann2d = np.sqrt(np.outer(h0, h1))
    ref = hann2d * ref
    im = hann2d * z
    shift, error, diffphase = register_translation(ref, im, 100)

    return (shift - 0.5)


<<<<<<< HEAD
def calc_radius_with_distortion(x, y, xc, yc, asym, rot):
    """ calculate the distance of each 2D points from the center (xc, yc) """
    xp = x * np.cos(rot) - y * np.sin(rot)
    yp = x * np.sin(rot) + y * np.cos(rot)
    xcp = xc * np.cos(rot) - yc * np.sin(rot)
    ycp = xc * np.sin(rot) + yc * np.cos(rot)

    return np.sqrt((xp - xcp)**2 + asym * (yp - ycp)**2)


def call_ring_pattern(xcentre, ycentre):
    """
    Function to make a call to the function ring_pattern without passing the
    variables directly (necessary for using scipy.optimize.curve_fit).

    Parameters
    ----------
    xcentre : float
        The coordinate (fractional pixel units) of the diffraction
        pattern centre in the first dimension
    ycentre : float
        The coordinate (fractional pixel units) of the diffraction
        pattern centre in the second dimension

    Returns
    -------
    ring_pattern : function
        A function that calculates a ring pattern given a set of points and
        parameters.

    """
    def ring_pattern(pts, scale, amplitude, spread, direct_beam_amplitude,
                     asymmetry, rotation):
        """
        Calculats a polycrystalline gold diffraction pattern given a set of
        pixel coordinates (points).
        It uses tabulated values of the spacings (in reciprocal Angstroms)
        and relative intensities of rings derived from X-ray scattering factors.

        Parameters
        -----------
        pts : 1D array
            One-dimensional array of points (first half as first-dimension
            coordinates, second half as second-dimension coordinates)
        scale : float
            An initial guess for the diffraction calibration
            in 1/Angstrom units
        amplitude : float
            An initial guess for the amplitude of the polycrystalline rings
            in arbitrary units
        spread : float
            An initial guess for the spread within each ring (Gaussian width)
        direct_beam_amplitude : float
            An initial guess for the background intensity from
            the direct beam disc in arbitrary units
        asymmetry : float
            An initial guess for any elliptical asymmetry in the pattern
            (for a perfectly circular pattern asymmetry=1)
        rotation : float
            An initial guess for the rotation of the (elliptical) pattern
            in radians.

        Returns
        -------
        ring_pattern : np.array()
            A one-dimensional array of the intensities of the ring pattern
            at the supplied points.

        """
        ring1, ring2, ring3, ring4, ring5, ring6, ring7, ring8 = 0.4247, \
            0.4904, 0.6935, 0.8132, 0.8494, 0.9808, 1.0688, 1.0966
        ring1, ring2, ring3, ring4, ring5, ring6, ring7, ring8 = ring1 * scale, \
            ring2 * scale, ring3 * scale, ring4 * scale, ring5 * scale, \
            ring6 * scale, ring7 * scale, ring8 * scale
        amp1, amp2, amp3, amp4, amp5, amp6, amp7, amp8 = 1, 0.44, 0.19, \
            0.16, 0.04, 0.014, 0.038, 0.036

        x = pts[:round(np.size(pts, 0) / 2)]
        y = pts[round(np.size(pts, 0) / 2):]
        Ri = calc_radius_with_distortion(x, y, xcentre, ycentre,
                                         asymmetry, rotation)

        denom = 2 * spread**2
        v0 = direct_beam_amplitude * Ri**-2  # np.exp((-1*(Ri)*(Ri))/d0)
        v1 = amp1 * np.exp((-1 * (Ri - ring1) * (Ri - ring1)) / denom)
        v2 = amp2 * np.exp((-1 * (Ri - ring2) * (Ri - ring2)) / denom)
        v3 = amp3 * np.exp((-1 * (Ri - ring3) * (Ri - ring3)) / denom)
        v4 = amp4 * np.exp((-1 * (Ri - ring4) * (Ri - ring4)) / denom)
        v5 = amp5 * np.exp((-1 * (Ri - ring5) * (Ri - ring5)) / denom)
        v6 = amp6 * np.exp((-1 * (Ri - ring6) * (Ri - ring6)) / denom)
        v7 = amp7 * np.exp((-1 * (Ri - ring7) * (Ri - ring7)) / denom)
        v8 = amp8 * np.exp((-1 * (Ri - ring8) * (Ri - ring8)) / denom)

        return amplitude * (v0 + v1 + v2 + v3 + v4 + v5 + v6 + v7 + v8).ravel()
    return ring_pattern


=======
>>>>>>> cc4704f1
def peaks_as_gvectors(z, center, calibration):
    """Converts peaks found as array indices to calibrated units, for use in a
    hyperspy map function.

    Parameters
    ----------
    z : numpy array
        peak postitions as array indices.
    center : numpy array
        diffraction pattern center in array indices.
    calibration : float
        calibration in reciprocal Angstroms per pixels.

    Returns
    -------
    g : numpy array
        peak positions in calibrated units.

    """
    g = (z - center) * calibration
    return np.array([g[0].T[1], g[0].T[0]]).T


def investigate_dog_background_removal_interactive(sample_dp,
                                                   std_dev_maxs,
                                                   std_dev_mins):
    """Utility function to help the parameter selection for the difference of
    gaussians (dog) background subtraction method

    Parameters
    ----------
    sample_dp : ElectronDiffraction2D
        A single diffraction pattern
    std_dev_maxs : iterable
        Linearly spaced maximum standard deviations to be tried, ascending
    std_dev_mins : iterable
        Linearly spaced minimum standard deviations to be tried, ascending

    Returns
    -------
    A hyperspy like navigation (sigma parameters), signal (proccessed patterns)
    plot

    See Also
    --------
    subtract_background_dog : The background subtraction method used.
    np.arange : Produces suitable objects for std_dev_maxs

    """
    gauss_processed = np.empty((
        len(std_dev_maxs),
        len(std_dev_mins),
        *sample_dp.axes_manager.signal_shape))

    for i, std_dev_max in enumerate(tqdm(std_dev_maxs, leave=False)):
        for j, std_dev_min in enumerate(std_dev_mins):
            gauss_processed[i, j] = sample_dp.remove_background('gaussian_difference',
                                                                sigma_min=std_dev_min, sigma_max=std_dev_max,
                                                                show_progressbar=False)
    dp_gaussian = pxm.ElectronDiffraction2D(gauss_processed)
    dp_gaussian.metadata.General.title = 'Gaussian preprocessed'
    dp_gaussian.axes_manager.navigation_axes[0].name = r'$\sigma_{\mathrm{min}}$'
    dp_gaussian.axes_manager.navigation_axes[1].name = r'$\sigma_{\mathrm{max}}$'
    for axes_number, axes_value_list in [(0, std_dev_mins), (1, std_dev_maxs)]:
        dp_gaussian.axes_manager.navigation_axes[axes_number].offset = axes_value_list[0]
        dp_gaussian.axes_manager.navigation_axes[axes_number].scale = axes_value_list[1] - axes_value_list[0]
        dp_gaussian.axes_manager.navigation_axes[axes_number].units = ''

    dp_gaussian.plot(cmap='viridis')
    return None<|MERGE_RESOLUTION|>--- conflicted
+++ resolved
@@ -55,7 +55,7 @@
         Corrdinates for the indices of a numpy array.
     """
     ny, nx = z.shape[:2]
-    if origin is None:
+    if origin is None:l
         origin_x, origin_y = nx // 2, ny // 2
     else:
         origin_x, origin_y = origin
@@ -467,7 +467,6 @@
     return (shift - 0.5)
 
 
-<<<<<<< HEAD
 def calc_radius_with_distortion(x, y, xc, yc, asym, rot):
     """ calculate the distance of each 2D points from the center (xc, yc) """
     xp = x * np.cos(rot) - y * np.sin(rot)
@@ -565,8 +564,6 @@
     return ring_pattern
 
 
-=======
->>>>>>> cc4704f1
 def peaks_as_gvectors(z, center, calibration):
     """Converts peaks found as array indices to calibrated units, for use in a
     hyperspy map function.
